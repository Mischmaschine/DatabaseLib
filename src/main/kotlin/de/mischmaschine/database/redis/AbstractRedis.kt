package de.mischmaschine.database.redis

import de.mischmaschine.database.database.Configuration
import de.mischmaschine.database.database.Database
<<<<<<< HEAD
import io.lettuce.core.RedisClient
import io.lettuce.core.RedisURI
import io.lettuce.core.api.StatefulRedisConnection
import io.lettuce.core.pubsub.RedisPubSubAdapter
import io.lettuce.core.pubsub.StatefulRedisPubSubConnection
import kotlinx.serialization.decodeFromString
import kotlinx.serialization.encodeToString
import kotlinx.serialization.json.Json
=======
import org.redisson.Redisson
import org.redisson.api.RFuture
import org.redisson.api.RedissonClient
import org.redisson.codec.JsonJacksonCodec
import org.redisson.codec.TypedJsonJacksonCodec
import org.redisson.config.Config
>>>>>>> 9ac8c251
import java.util.logging.Level

/**
 * ## AbstractRedis
 * This class is the base class for all Redis implementations.
 * It provides the basic functionality to connect to a Redis server and to execute commands/listen to channels (pubSub).
 * It is not intended to be used directly, but rather as a base class for concrete implementations.
 */
abstract class AbstractRedis(database: Int, logging: Boolean, ssl: Boolean) : Database {

<<<<<<< HEAD
    private val client: RedisClient
    private val functions = mutableMapOf<String, (String, String) -> Unit>()
    val json = Json {
        encodeDefaults = true
        prettyPrint = true
    }
    private val pubSub: StatefulRedisPubSubConnection<String, String>
=======
    private val redissonClient: RedissonClient
>>>>>>> 9ac8c251

    init {

        val host = Configuration.getHost(AbstractRedis::class)
        val port = Configuration.getPort(AbstractRedis::class)
        val password = Configuration.getPassword(AbstractRedis::class)

        if (host.isEmpty()) throw IllegalArgumentException("No host specified for Redis database $database")
        if (port == 0) throw IllegalArgumentException("No port specified for Redis database $database")
<<<<<<< HEAD

        this.client = when (password.isEmpty()) {
            true -> {
                RedisClient.create(RedisURI.Builder.redis(host, port).withDatabase(database).build())
            }

            false -> {
                RedisClient.create(
                    RedisURI.Builder.redis(host, port).withPassword(password.toCharArray()).withDatabase(database)
                        .withSsl(ssl)
                        .build()
                )
            }
        }.also {
            this.pubSub = it.connectPubSub().also { it.addListener(Listener()) }
=======
        Config().also {
            it.useSingleServer().apply {
                this.address = if (ssl) "rediss://$host:$port" else "redis://$host:$port"
                this.password = password
                this.database = database
            }
        }.also {
            this.redissonClient = Redisson.create(it)
>>>>>>> 9ac8c251
        }

        if (!logging) this.logger.level = Level.OFF

    }

    /**
     * Updates the value of the given key asynchronously.
     *
     * @param key The key to update.
     * @param data The data to update the key with.
     */
<<<<<<< HEAD
    inline fun <reified T> updateKeyAsync(key: String, data: T) {
        val connection = getNewConnection()
        when (data is String || data is Number || data is Boolean) {
            true -> connection.async().set(key, data.toString()).thenAccept {
                connection.closeAsync()
            }

            false -> connection.async().set(key, json.encodeToString(data)).thenAccept {
                connection.closeAsync()
            }
        }
=======
    inline fun <reified T : Any> updateKeyAsync(key: String, data: T) {
        getRedissonClient().getBucket<T>(key, TypedJsonJacksonCodec(T::class.java)).setAsync(data)
>>>>>>> 9ac8c251
    }

    /**
     * Updates the value of the given key synchronously.
     *
     * @param key The key to update.
     * @param data The data to update the key with.
     */
    inline fun <reified T> updateKeySync(key: String, data: T) {
<<<<<<< HEAD
        val connection = getNewConnection()
        when (data is String || data is Number || data is Boolean) {
            true -> connection.sync().set(key, data.toString())
            false -> connection.sync().set(key, json.encodeToString(data))
        }
        connection.closeAsync()
=======
        getRedissonClient().getBucket<T>(key, TypedJsonJacksonCodec(T::class.java)).set(data)
>>>>>>> 9ac8c251
    }

    /**
     * Gets the value of the given key synchronously.
     *
     * @param key The key to get the value of.
     *
     * @return the value of the given key, or null if the key does not exist.
     */
<<<<<<< HEAD
    inline fun <reified T> getValueSync(key: String): T? {
        val connection = getNewConnection()
        var value = connection.sync().get(key) as T
        if (T::class != String::class) {
            value = json.decodeFromString(value.toString()) as T
        }
        connection.closeAsync()
        return value
    }
=======
    inline fun <reified T> getValueSync(key: String): T? =
        getRedissonClient().getBucket<T>(key, TypedJsonJacksonCodec(T::class.java)).get()
>>>>>>> 9ac8c251

    /**
     * Gets the value of the given key asynchronously.
     *
     * @param key The key to get the value of.
     *
     * @return the value of the given key, or null if the key does not exist.
     */
<<<<<<< HEAD
    inline fun <reified T> getValueAsync(key: String): FutureAction<T> = FutureAction {
        val connection = getNewConnection()
        connection.async().get(key).whenComplete { result, throwable ->
            throwable?.let {
                this.completeExceptionally(throwable)
            } ?: result?.let {
                if (T::class == String::class) {
                    this.complete(it as T)
                } else {
                    this.complete(json.decodeFromString<T>(it))
                }
            } ?: this.completeExceptionally(NullPointerException("No result found for key $key"))
            connection.closeAsync().also {
                println("Closed connection")
            }
        }
    }

=======
    inline fun <reified T> getValueAsync(key: String): RFuture<T?> =
        getRedissonClient().getBucket<T>(key, TypedJsonJacksonCodec(T::class.java)).async
>>>>>>> 9ac8c251

    /**
     * Deletes the given key synchronously.
     * @param key The key to delete.
     * @see [redisSync]
     */
<<<<<<< HEAD
    fun deleteKeySync(vararg key: String) {
        getNewConnection().let {
            it.sync().del(*key)
            it.closeAsync()
=======
    inline fun <reified T> deleteKeySync(vararg key: String) {
        key.forEach {
            getRedissonClient().getBucket<T>(it, TypedJsonJacksonCodec(T::class.java)).delete()
>>>>>>> 9ac8c251
        }
    }

    /**
     * Deletes the given key asynchronously.
     * @param key The key to delete.
     *
     * @see [redisAsync]
     */
<<<<<<< HEAD
    fun deleteKeyAsync(vararg key: String) {
        val connection = getNewConnection()
        connection.async().del(*key).thenAccept {
            connection.closeAsync()
=======
    inline fun <reified T> deleteKeyAsync(vararg key: String) {
        key.forEach {
            getRedissonClient().getBucket<T>(it, TypedJsonJacksonCodec(T::class.java)).deleteAsync()
>>>>>>> 9ac8c251
        }
    }

    /**
     * Subscribes to the given channel. The given function will be called when a message is received.
     *
     * @param channel The channel to subscribe to.
     * @param function The function to call when a message is received.
     */
    fun subscribe(channel: String, type: Class<*>, function: (String, Any) -> Unit) {
        Listener(channel, type, function)
    }

    /**
     * Unsubscribes the given channel.
     *
     * @param channel The channel to unsubscribe from.
     */
    fun unsubscribe(vararg channel: String) {
<<<<<<< HEAD
        val pubSubConnection = client.connectPubSub()
        pubSubConnection.async().unsubscribe(*channel).thenAccept {
            pubSubConnection.closeAsync()
=======
        channel.forEach {
            getRedissonClient().getTopic(it, JsonJacksonCodec()).removeAllListeners()
>>>>>>> 9ac8c251
        }
        logger.info("Unsubscribed from ${channel.joinToString(", ")}")
    }

    /**
     * This method publishes the given message to the given channel.
     *
     * @param channel The channel to publish to.
     * @param message The message to publish.
     */
    inline fun <reified T> publish(channel: String, message: T) {
<<<<<<< HEAD
        val pubSubConnection = getClient().connectPubSub()
        when (message is String || message is Number || message is Boolean) {
            true -> pubSubConnection.async().publish(channel, message.toString()).thenAccept {
                pubSubConnection.closeAsync()
            }

            false -> pubSubConnection.async().publish(channel, this.json.encodeToString(message)).thenAccept {
                pubSubConnection.closeAsync()
            }
        }
        logger.info("Published to channel '$channel': '$message'")
    }


    fun getNewConnection(): StatefulRedisConnection<String, String> {
        return client.connect()
    }

    fun getClient() = this.client

    private inner class Listener : RedisPubSubAdapter<String, String>() {

        override fun message(channel: String, message: String) =
            functions[channel]?.invoke(channel, message) ?: let {
                logger.log(
                    Level.WARNING,
                    "Received message on channel '$channel' but no function was registered for this channel."
                )
                unsubscribe(channel)
            }
=======
        getRedissonClient().getTopic(channel, TypedJsonJacksonCodec(T::class.java)).publishAsync(message)
        logger.info("Published to channel '$channel': '$message'")
    }

    fun getRedissonClient() = this.redissonClient

    private inner class Listener(channel: String, type: Class<*>, function: (String, Any) -> Unit) {
        init {
            this@AbstractRedis.redissonClient.getTopic(channel, TypedJsonJacksonCodec(type))
                .addListenerAsync(type) { _, message ->
                    function.invoke(channel, message)
                }
        }
>>>>>>> 9ac8c251
    }
}<|MERGE_RESOLUTION|>--- conflicted
+++ resolved
@@ -2,7 +2,6 @@
 
 import de.mischmaschine.database.database.Configuration
 import de.mischmaschine.database.database.Database
-<<<<<<< HEAD
 import io.lettuce.core.RedisClient
 import io.lettuce.core.RedisURI
 import io.lettuce.core.api.StatefulRedisConnection
@@ -11,14 +10,6 @@
 import kotlinx.serialization.decodeFromString
 import kotlinx.serialization.encodeToString
 import kotlinx.serialization.json.Json
-=======
-import org.redisson.Redisson
-import org.redisson.api.RFuture
-import org.redisson.api.RedissonClient
-import org.redisson.codec.JsonJacksonCodec
-import org.redisson.codec.TypedJsonJacksonCodec
-import org.redisson.config.Config
->>>>>>> 9ac8c251
 import java.util.logging.Level
 
 /**
@@ -29,7 +20,6 @@
  */
 abstract class AbstractRedis(database: Int, logging: Boolean, ssl: Boolean) : Database {
 
-<<<<<<< HEAD
     private val client: RedisClient
     private val functions = mutableMapOf<String, (String, String) -> Unit>()
     val json = Json {
@@ -37,9 +27,6 @@
         prettyPrint = true
     }
     private val pubSub: StatefulRedisPubSubConnection<String, String>
-=======
-    private val redissonClient: RedissonClient
->>>>>>> 9ac8c251
 
     init {
 
@@ -49,7 +36,6 @@
 
         if (host.isEmpty()) throw IllegalArgumentException("No host specified for Redis database $database")
         if (port == 0) throw IllegalArgumentException("No port specified for Redis database $database")
-<<<<<<< HEAD
 
         this.client = when (password.isEmpty()) {
             true -> {
@@ -65,16 +51,6 @@
             }
         }.also {
             this.pubSub = it.connectPubSub().also { it.addListener(Listener()) }
-=======
-        Config().also {
-            it.useSingleServer().apply {
-                this.address = if (ssl) "rediss://$host:$port" else "redis://$host:$port"
-                this.password = password
-                this.database = database
-            }
-        }.also {
-            this.redissonClient = Redisson.create(it)
->>>>>>> 9ac8c251
         }
 
         if (!logging) this.logger.level = Level.OFF
@@ -87,7 +63,6 @@
      * @param key The key to update.
      * @param data The data to update the key with.
      */
-<<<<<<< HEAD
     inline fun <reified T> updateKeyAsync(key: String, data: T) {
         val connection = getNewConnection()
         when (data is String || data is Number || data is Boolean) {
@@ -99,10 +74,6 @@
                 connection.closeAsync()
             }
         }
-=======
-    inline fun <reified T : Any> updateKeyAsync(key: String, data: T) {
-        getRedissonClient().getBucket<T>(key, TypedJsonJacksonCodec(T::class.java)).setAsync(data)
->>>>>>> 9ac8c251
     }
 
     /**
@@ -112,16 +83,12 @@
      * @param data The data to update the key with.
      */
     inline fun <reified T> updateKeySync(key: String, data: T) {
-<<<<<<< HEAD
         val connection = getNewConnection()
         when (data is String || data is Number || data is Boolean) {
             true -> connection.sync().set(key, data.toString())
             false -> connection.sync().set(key, json.encodeToString(data))
         }
         connection.closeAsync()
-=======
-        getRedissonClient().getBucket<T>(key, TypedJsonJacksonCodec(T::class.java)).set(data)
->>>>>>> 9ac8c251
     }
 
     /**
@@ -131,7 +98,6 @@
      *
      * @return the value of the given key, or null if the key does not exist.
      */
-<<<<<<< HEAD
     inline fun <reified T> getValueSync(key: String): T? {
         val connection = getNewConnection()
         var value = connection.sync().get(key) as T
@@ -141,10 +107,6 @@
         connection.closeAsync()
         return value
     }
-=======
-    inline fun <reified T> getValueSync(key: String): T? =
-        getRedissonClient().getBucket<T>(key, TypedJsonJacksonCodec(T::class.java)).get()
->>>>>>> 9ac8c251
 
     /**
      * Gets the value of the given key asynchronously.
@@ -153,7 +115,6 @@
      *
      * @return the value of the given key, or null if the key does not exist.
      */
-<<<<<<< HEAD
     inline fun <reified T> getValueAsync(key: String): FutureAction<T> = FutureAction {
         val connection = getNewConnection()
         connection.async().get(key).whenComplete { result, throwable ->
@@ -172,26 +133,15 @@
         }
     }
 
-=======
-    inline fun <reified T> getValueAsync(key: String): RFuture<T?> =
-        getRedissonClient().getBucket<T>(key, TypedJsonJacksonCodec(T::class.java)).async
->>>>>>> 9ac8c251
-
     /**
      * Deletes the given key synchronously.
      * @param key The key to delete.
      * @see [redisSync]
      */
-<<<<<<< HEAD
     fun deleteKeySync(vararg key: String) {
         getNewConnection().let {
             it.sync().del(*key)
             it.closeAsync()
-=======
-    inline fun <reified T> deleteKeySync(vararg key: String) {
-        key.forEach {
-            getRedissonClient().getBucket<T>(it, TypedJsonJacksonCodec(T::class.java)).delete()
->>>>>>> 9ac8c251
         }
     }
 
@@ -201,16 +151,10 @@
      *
      * @see [redisAsync]
      */
-<<<<<<< HEAD
     fun deleteKeyAsync(vararg key: String) {
         val connection = getNewConnection()
         connection.async().del(*key).thenAccept {
             connection.closeAsync()
-=======
-    inline fun <reified T> deleteKeyAsync(vararg key: String) {
-        key.forEach {
-            getRedissonClient().getBucket<T>(it, TypedJsonJacksonCodec(T::class.java)).deleteAsync()
->>>>>>> 9ac8c251
         }
     }
 
@@ -230,14 +174,9 @@
      * @param channel The channel to unsubscribe from.
      */
     fun unsubscribe(vararg channel: String) {
-<<<<<<< HEAD
         val pubSubConnection = client.connectPubSub()
         pubSubConnection.async().unsubscribe(*channel).thenAccept {
             pubSubConnection.closeAsync()
-=======
-        channel.forEach {
-            getRedissonClient().getTopic(it, JsonJacksonCodec()).removeAllListeners()
->>>>>>> 9ac8c251
         }
         logger.info("Unsubscribed from ${channel.joinToString(", ")}")
     }
@@ -249,7 +188,6 @@
      * @param message The message to publish.
      */
     inline fun <reified T> publish(channel: String, message: T) {
-<<<<<<< HEAD
         val pubSubConnection = getClient().connectPubSub()
         when (message is String || message is Number || message is Boolean) {
             true -> pubSubConnection.async().publish(channel, message.toString()).thenAccept {
@@ -280,20 +218,5 @@
                 )
                 unsubscribe(channel)
             }
-=======
-        getRedissonClient().getTopic(channel, TypedJsonJacksonCodec(T::class.java)).publishAsync(message)
-        logger.info("Published to channel '$channel': '$message'")
-    }
-
-    fun getRedissonClient() = this.redissonClient
-
-    private inner class Listener(channel: String, type: Class<*>, function: (String, Any) -> Unit) {
-        init {
-            this@AbstractRedis.redissonClient.getTopic(channel, TypedJsonJacksonCodec(type))
-                .addListenerAsync(type) { _, message ->
-                    function.invoke(channel, message)
-                }
-        }
->>>>>>> 9ac8c251
     }
 }